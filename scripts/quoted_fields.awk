#!/usr/bin/awk
#
# Print fields containing a field separator as one field as long as they are
# surrounded by single or double quotes
#
# Example execution:
# > awk -v FS="," -f quoted_fields.awk file.csv
## TODO: Carriage return character handling


BEGIN {
  sq = "'"
  dq = "\""
<<<<<<< HEAD
  na = (FS == "" || FS ~ sq || FS ~ dq || (FS ~ ":" && !(FS ~ /\[/)))
=======
>>>>>>> fed77ae9

  if (FS == "" || FS ~ sq || FS ~ dq || (FS ~ ":" && !(FS ~ /\[/)))
    na = 1

  else if (FS == "@@@") {
    simple_replace = 1
    replace_fs = retain_outer_quotes ? OFS : "(\"?" OFS "\"?|'?" OFS "'?)" }

  else {
    if (FS == " ") FS = "[[:space:]]+"
    if (fixed_space) FS = " "
    lenfs = length(FS)

    if (!("          " ~ "^"FS"$")) {
      sp = "[[:space:]]*"
      init_sp = "^" sp }
    dqre = "(^|[^"dq"]*[^"FS"]*[^"dq"]+"FS")"sp dq
    sqre = "(^|[^"sq"]*[^"FS"]*[^"sq"]+"FS")"sp sq

    q_cut_len = retain_outer_quotes ? 0 : 2
    mod_f_len1 = retain_outer_quotes ? 1 : 2
    mod_f_len0 = retain_outer_quotes ? 0 : 1
    if (debug) DebugPrint(0) }
}

na || (!q_rebal && !($0 ~ FS)) {
  gsub(FS, OFS)
  print; next
}
<<<<<<< HEAD
=======

simple_replace {
  gsub(replace_fs, OFS)
  print; next
}
>>>>>>> fed77ae9

q_rebal && !($0 ~ QRe["e"]) {
  if (debug) DebugPrint(6)
  _[save_i] = _[save_i] " \\n " $0
  next
}

{
  diff = 0; iq_imbal_s = 0; iq_imbal_e = 0; close_multiline_field = 0
  if (!dqset) {
    dqset = ($0 ~ dqre)
    if (dqset) { q = dq; qre = dqre; init_q = 1 }}
  if (!dqset && !sqset) {
    sqset = ($0 ~ sqre)
    if (sqset) { q = sq; qre = sqre; init_q = 1 }}
  if (init_q) {
    init_q = 0
    run_prefield = 1
    qq = q q
    qfs = q sp FS; qqfs = qq sp FS; fsq = FS sp q
    BuildRe(QRe, FS, q, sp)
    qq_replace = retain_outer_quotes ? qq : q }

  if (debug) DebugPrint(3)

  if (q_rebal) {
    if (debug) DebugPrint(4)
    save_bal = balance_os
    diff = QBalance($0, QRe, q_rebal) 
    balance_os += diff
    if (debug && save_bal != balance_os)
      DebugPrint(5)
    if (diff && balance_os == 0) {
      q_rebal = 0; close_multiline_field = 1 }}
  else if (run_prefield) {
    balance_os = QBalance($0, QRe)
    save_i = 1 }

  if (debug && q_rebal) print "carried q"
  if (balance_os) {
    if (debug) print "Unbalanced"
    q_rebal = 1 }

  if (run_prefield && (q_rebal || $0 ~ q)) {
    i_seed = diff && save_i ? save_i : 1
    for (i = i_seed; i < 500; i++) {
      gsub(qq, "_qqqq_", $0)
      gsub(init_sp, "", $0)
      len0 = length($0)
      if (len0 < 1) break
      match($0, qfs); iqfs = RSTART; len_iqfs = RLENGTH
      while (substr($0, iqfs-1, 1) == q && substr($0, iqfs-2, 1) != q) {
        match(substr($0, iqfse, len0), qfs)
        iqfs = RSTART; len_iqfs = RLENGTH }

      if (close_multiline_field) {
        match($0, QRe["e_imbal"])
        startf = 1; endf = RLENGTH - mod_f_len0
        q_cut = mod_f_len0 }
      else {
        match($0, fsq); ifsq = RSTART; len_ifsq = RLENGTH
        match($0, FS); ifs = RSTART; lenfs = Max(RLENGTH, 1)
        iq = index($0, q)
        iqq = index($0, "_qqqq_")
        if (balance_os) {
          match($0, QRe["s_imbal"]); iq_imbal_s = RSTART
          match($0, QRe["sep_exc"]); inqfs = RSTART }
        if (iq == 1 && !(iqq == 1)) qset = 1
        q_cut = 0

        if (debug) {
          previ = i - 1
          if (_[previ]) pi = _[previ]
          DebugPrint(1) }

        if (qset) {
          qset = 0; q_cut = q_cut_len
          startf = balance_os ? mod_f_len1 : lenfs + mod_f_len0
          endf = iqfs - q_cut_len
          if (endf < 1) {
            if (iq != 1 && !balance_os) startf++
            endf = len0 - q_cut_len }}
        else {
          if (iq == 0 && ifs == 0) {
            startf = 1; endf = len0 }
          else if (iq_imbal_s > 0 && iq_imbal_s <= inqfs \
                  && iq_imbal_s < iq && iq_imbal_s < ifs) {
            if (retain_outer_quotes) {
              startf = iq_bal; endf = len0 }
            else {
              startf = iq_bal + 1; endf = len0 - 1 }}
          else if (iq == iqq && (iqfs - 1 == iq || ifs == 0)) {
            if (retain_outer_quotes) {
              startf = iq; endf = iq + 2 }
            else {
              startf = iq + 1; endf = iq + 1 }}
          else if ((iqfs > 0 || substr($0,len0) == q) && ifsq == ifs) {
            startf = 1; endf = ifsq - 1
            qset = 1 }
          else if (ifs == 0) {
            startf = lenfs + 1; endf = len0 - 1 }
          else if (iq - ifs == 1) {
            if (iqfs || index(substr($0,2),q) == len0) {
              qset = 1
              startf = 1; endf = ifs - mod_f_len1 }
            else {
              startf = lenfs; endf = ifs - mod_f_len0 }}
          else if (iq == 0) {
            startf = 1; endf = ifs - 1 }
          else if (iq - ifs > 1 || ifs - iq > 1) {
            startf = 1; endf = ifs - 1 }
          else {
            startf = 1; endf = ifs - 1 }}}

      f_part = substr($0, startf, endf)
      _[i] = close_multiline_field ? _[i] f_part : f_part
      gsub("_qqqq_", qq_replace, _[i])
      $0 = substr($0, endf + lenfs + q_cut + 1)
      if (debug) DebugPrint(2)
      close_multiline_field = 0 }}
  else {
    for (i = 1; i <= NF; i++) _[i] = $i }

  if (balance_os) {
    q_rebal = 1
    save_i = i - 1
    next }

  len_ = length(_)
  for (i = 1; i < len_; i++) {
    printf "%s", _[i] OFS
    delete _[i] }

  print _[len_]; delete _[len_]; delete prev_i
}

function BuildRe(ReArr, sep, q, sp) {
  ReArr["exc"] = "[^"q"]*[^"sep"]*[^"q"]+"
  ReArr["sep_exc"] = "[^"q sep"]+"
  ReArr["l"] = "(^|"sep")"sp q
  ReArr["r"] = q sp"("sep"|$)"
  ReArr["f"] = ReArr["l"] ReArr["exc"] ReArr["r"]
  ReArr["s"] = "(^|"sep")"sp q sp"("qq"[^"q"]|[^"q"]|$)"
  ReArr["e"] = "(^|[^"q"]|[^"q"]"qq")"sp q sp"("sep"|$)"
  ReArr["s_imbal"] = "^"sp q ReArr["exc"]"$"
  ReArr["e_imbal"] = "^[^"q sep"]*[^"q"]*" q
}
function QBalance(line, QRe, qset) {
  tmp_starts = line
  tmp_ends = line
  n_starts = gsub(QRe["s"], "", tmp_starts)
  n_ends = gsub(QRe["e"], "", tmp_ends)
  if (debug) print "n_starts: "n_starts", n_ends: "n_ends
  base_diff = n_starts - n_ends
  bal = n_starts > 0 ? base_diff - qset : base_diff
  return bal
}
function Max(a, b) {
  if (a > b) return a
  else if (a < b) return b
  else return a
}
function DebugPrint(case) {
  if (case == 0) {
    print "-------- SETUP --------"
    print "retain_outer_quotes: "retain_outer_quotes" q_cut_len: "q_cut_len" mod_f_len0: "mod_f_len0" mod_f_len1: "mod_f_len1
    print "---- CALCS / OUTPUT ----" }
  else if (case == 1 ) {
    print "----- CALCS FIELD "i" ------"
    print "NR: "NR" qset: " qset " len0: " len0 " $0: " $0
    print "previ: " pi
    print "ifs: "ifs" iq: "iq" iqfs: "iqfs" ifsq: "ifsq" iqq: "iqq 
    if (balance_os) print "balance os: "balance_os", iq_imbal_s: "iq_imbal_s }
  else if (case == 2) {
    print "_["i"] = substr($0, "startf", "endf")"
    print "$0 = substr($0, "endf" + "lenfs" + "q_cut" + 1)"
    print "----- OUTPUT FIELD "i" -----"
    print _[i]
    print "" }
  else if (case == 3) {
    print ""
    print "NR: "NR", $0: "$0
    print "match_start: "match($0, QRe["s"])", RLENGTH: "RLENGTH" QRe[\"s\"]"QRe["s"]
    print "match_field: "match($0, QRe["f"])", RLENGTH: "RLENGTH" QRe[\"f\"]"QRe["f"] }
  else if (case == 4)
    print "bal: "balance_os
  else if (case == 5)
    print "newbal: "balance_os
  else if (case == 6)
    print "NR: "NR", save_i: "save_i", _[save_i]: "_[save_i]
}
<|MERGE_RESOLUTION|>--- conflicted
+++ resolved
@@ -11,10 +11,6 @@
 BEGIN {
   sq = "'"
   dq = "\""
-<<<<<<< HEAD
-  na = (FS == "" || FS ~ sq || FS ~ dq || (FS ~ ":" && !(FS ~ /\[/)))
-=======
->>>>>>> fed77ae9
 
   if (FS == "" || FS ~ sq || FS ~ dq || (FS ~ ":" && !(FS ~ /\[/)))
     na = 1
@@ -44,14 +40,11 @@
   gsub(FS, OFS)
   print; next
 }
-<<<<<<< HEAD
-=======
 
 simple_replace {
   gsub(replace_fs, OFS)
   print; next
 }
->>>>>>> fed77ae9
 
 q_rebal && !($0 ~ QRe["e"]) {
   if (debug) DebugPrint(6)
