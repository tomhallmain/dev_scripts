#!/usr/bin/awk
#
# Aggregate values by expressions
#
#
## TODO: Fix CAggs multiply, divide case
##   (for some reason divide specific rows case works when +| is prepended)
## TODO: XAggs
## TODO: CAggs / Raggs scoping
## TODO: og_off case - use indices?

BEGIN {
  if (r_aggs) {
    r = 1
    ra_count = split(r_aggs, RAggs, /,/) }
  if (c_aggs) {
    c = 1
    ca_count = split(c_aggs, CAggs, /,/) }
  if (x_aggs) {
    print "This utility is still under construction - only r_aggs and c_aggs are currently functional."
    x = 1
    exit x
    xa_count = split(x_aggs, XAggs, /,/) }
  for (i in RAggs) {
    RA[i] = AggExpr(RAggs[i], 1)
    RAI[RA[i]] = i }
  for (i in CAggs) {
    CA[i] = AggExpr(CAggs[i], -1)
    CAI[CA[i]] = i
    AggAmort[i] = CA[i] }
  for (i in XAggs) {
    XA[i] = AggExpr(XAggs[i], 0)
    XAI[XA[i]] = i }

<<<<<<< HEAD
#  if (r && !c && !x)
#    r_base = 1
=======
>>>>>>> fed77ae9
  if (r || c || x)
    r_c_base = 1
  if (x)
    x_base = 1
  if (length(AllAggs))
    gen = 1
  if (og_off)
    header = 1
  else
    print_og = 1

  "wc -l < \""ARGV[1]"\"" | getline max_nr; max_nr+=0

  if (gen)
    GenAllAggExpr(max_nr, -1)

  OFS = (FS ~ "\\[:space:\\]") ? " " : FS
}


NR < 2 {
  if (header) GenHeaderCAggExpr(HeaderAggs)
  if (gen) GenAllAggExpr(NF, 1)
  if (!fixed_nf) fixed_nf = NF
}

<<<<<<< HEAD
r_base {
  if (print_og) {
    printf "%s", $0 OFS
    if (NF < fixed_nf)
      for (i = NF + 1; i < fixed_nf; i++)
        printf "%s", OFS }

  for (i = 1; i <= ra_count; i++) {
    agg = RA[i]
    if (!RAgg[agg, NR])
      RAgg[agg, NR] = EvalExpr(GenRExpr(agg))
    print_str = header && NR < 2 ? RAggs[i] : RAgg[agg, NR]
    printf "%s", print_str
    if (i < ra_count)
      printf "%s", OFS }

  print ""; next
}

=======
>>>>>>> fed77ae9
r_c_base {
  _[NR] = $0
  RHeader[NR] = $1

  if (NF < fixed_nf)
    NFPad[NR] = NF - fixed_nf

  for (i in RA) {
    agg = RA[i]
    if (!RAgg[agg, NR])
      RAgg[agg, NR] = EvalExpr(GenRExpr(agg)) }

  for (i in CA) {
    agg_amort = AggAmort[i]
    if (!SearchAggs[agg_amort] && !Indexed(agg_amort, NR)) continue
    CAgg[i] = AdvCarryVec(i, NF, agg_amort, CAgg[i]) }
}

x && NR in XRs { # 3 arrs, one for row indices, one for col indices, one to tie back the keys from NR
  for (i in XA) {
    agg = XA[i]
<<<<<<< HEAD
    if ((NR i) in XCRs)
    }
=======
    if (NR i in XCRs) {
      todo = 1 }}
>>>>>>> fed77ae9
}


END {
<<<<<<< HEAD
  #if (r_base) exit

=======
>>>>>>> fed77ae9
  totals = length(Totals)

  for (i = 1; i <= NR; i++) {
    if (header && ca_count) printf "%s", OFS
    if (print_og) {
      split(_[i], Row, FS)
      for (j = 1; j <= fixed_nf; j++) {
        if (Row[j]) printf "%s", Row[j]
        if (j < fixed_nf || ra_count)
          printf "%s", OFS }}
    else if (i == 1 && header) {
      printf "%s", RHeader[i] OFS }
    for (j = 1; j <= ra_count; j++) {
      agg = RA[j]
      print_header = (header || !RAgg[agg, j]) && i < 2
      print_str = print_header ? RAggs[j] : RAgg[agg, i]
      printf "%s", print_str
      if (j < ra_count)
        printf "%s", OFS }
    print "" }

  for (i = 1; i <= ca_count; i++) {
    skip_first = CAgg[i] ~ /^0?,/
    if (header || skip_first) printf "%s", CAggs[i] OFS
    if (!CAgg[i]) { print ""; continue }
    split(CAgg[i], CAggVec, ",")
    start = skip_first && !header ? 2 : 1

    for (j = start; j <= fixed_nf; j++) {
      if (CAggVec[j]) printf "%s", EvalExpr(CAggVec[j])
      if (j < fixed_nf)
        printf "%s", OFS }
    if (totals) {
      printf "%s", OFS
      for (j = 1; j <= ra_count; j++) {
        printf "%s", Totals[i, j]
        if (j < ra_count)
          printf "%s", OFS }}
    print "" }
}



function AggExpr(agg_expr, call) {
  gsub(/[[:space:]]+/, "", agg_expr)

  if (agg_expr ~ /\|all$/)
    AllAggs[agg_expr] = 1

  else if (agg_expr ~ /\|.+\.\./) {
    split(agg_expr, Agg, /\|/)
    op = Agg[1] ? Agg[1] : "+"
    gsub(/\$/, "", Agg[2])
    split(Agg[2], AggAnchor, /\.\./)
    agg_expr = "$" AggAnchor[1]
    for (j = AggAnchor[1] + 1; j < AggAnchor[2]; j++)
      agg_expr = agg_expr op "$" j
    agg_expr = agg_expr op "$" AggAnchor[2] }

  else if (agg_expr ~ /^~/)
    SearchAggs[agg_expr] = substr(agg_expr, 2, length(agg_expr))

  else if (agg_expr ~ /[A-z]/) {
    print "Aggregation expression unhandled"
    print "Example valid expressions:"
    print "\"+|all\"  \"$3+$2\"  \"*|7..9\"  \"~search_pattern\""
    exit 1 }

  return agg_expr
}

function GenHeaderCAggExpr(HeaderAggs) { # TODO
  for (agg in HeaderAggs) {
    split(agg, Agg, /\|/)
    if (agg in CAI)
      CA[CAI[agg]] = AggExpr(Agg[1]"|1.."max, -1)
    if (agg in XAI)
      XA[XAI[agg]] = AggExpr(Agg[i]"|1.."max, 0) }
}

function GenAllAggExpr(max, call) {
  for (agg in AllAggs) {
    split(agg, Agg, /\|/)
    if (call > 0 && agg in RAI)
      RA[RAI[agg]] = AggExpr(Agg[1]"|1.."max, 1)
    if (call < 0 && agg in CAI) {
      CA[CAI[agg]] = AggExpr(Agg[1]"|1.."max, -1)
      AggAmort[CAI[agg]] = CA[CAI[agg]] }
    if (!call && agg in XAI)
      XA[XAI[agg]] = AggExpr(Agg[i]"|1.."max, 0) }
}

function GenRExpr(agg) {
  expr = ""

  if (SearchAggs[agg]) {
    agg_search = SearchAggs[agg]
    for (f = 1; f <= fixed_nf; f++)
      if ($f ~ agg_search) expr = expr "1+" }

  else {
    fs = split(agg, Fs, /[\+\*\-\/]/)
    ops = split(agg, Ops, /\$([0-9]+|NF)/)
    for (j = 1; j <= fs; j++) {
      f = Fs[j]; op = Ops[j+1]
      gsub(/(\$|[[:space:]]+)/, "", f)
      val = $f
      gsub(/(\$|\(|\)|^[[:space:]]+|[[:space:]]+$)/, "", val)
      if (debug) print "GENREXPR: " expr val op
<<<<<<< HEAD
      if (val && val ~ /^-?[0-9]+\.?[0-9]*$/)
        expr = expr val op }}
=======
      if (val && val ~ /^-?[0-9]+\.?[0-9]*$/) {
        expr = expr TruncVal(val) op }}}
>>>>>>> fed77ae9

  return expr
}

function AdvCarryVec(c_agg_i, nf, agg_amort, carry) { # TODO: This is probably wildly inefficient
  split(carry, CarryVec, ",")
  carry = ""
  vec_expr = ""
  search = 0
  if (SearchAggs[agg_amort]) {
    search = SearchAggs[agg_amort] }
  else {
    match(agg_amort, /\$([0-9]+|NR)/)
    right = substr(agg_amort, RSTART + RLENGTH, length(agg_amort))
    AggAmort[c_agg_i] = right
    match(agg_amort, /[\+\*\-\/]+/)
    margin_op = substr(agg_amort, RSTART, RLENGTH) }

  for (f = 1; f <= nf; f++) {
    sep = f == 1 ? "" : ","
    val = $f
    if (search) { 
      if (!CarryVec[f]) CarryVec[f] = "0"
      margin_op = val ~ search ? "+1" : "" 
      carry = carry sep CarryVec[f] margin_op }
    else {
      gsub(/(\$|\(|\)|^[[:space:]]+|[[:space:]]+$)/, "", val)
      if (val && val ~ /^-?[0-9]+\.?[0-9]*$/) {
        if (!CarryVec[f])
          CarryVec[f] = margin_op == "*" ? "1" : "0"
<<<<<<< HEAD
        carry = carry sep CarryVec[f] margin_op val }
=======
        carry = carry sep CarryVec[f] margin_op TruncVal(val) }
>>>>>>> fed77ae9
      else {
        carry = carry sep CarryVec[f] }}
    if (debug) print "ADVCARRYVEC: " carry sep CarryVec[f] margin_op val }

  if (!search && (!header || NR > 1)) {
    for (j = 1; j <= ra_count; j++) {
      if (margin_op == "*" && Totals[c_agg_i, j] == "") Totals[c_agg_i, j] = 1
      Totals[c_agg_i, j] = EvalExpr(Totals[c_agg_i, j] margin_op RAgg[RA[j], NR]) }}

  return carry
}

function GenXExpr() { #TODO
  expr = ""
  return expr
}

function EvalExpr(expr) {
  res = 0
  nm = gsub(/\*-/, "*", expr)
  split(expr, a, "+")
  for(a_i in a){
    split(a[a_i], s, "-")
    for(s_i in s){
      split(s[s_i], m, "*")
      for(m_i in m){
        split(m[m_i], d, "/")
        for(d_i in d){
          split(d[d_i], u, "%")
          for(u_i in u){
            split(u[u_i], e, "(\\^|\\*\\*)")
            for(e_i in e){
              if (e_i > 1) e[1] = e[1] ** e[e_i] }
            u[u_i] = e[1]; delete e
            if (u_i > 1) u[1] = u[1] % u[u_i] }
          d[d_i] = u[1]; delete u
          if (d_i > 1 && d[d_i] != 0) d[1] /= d[d_i] }
        m[m_i] = d[1]; delete d
        if (m_i > 1) m[1] *= m[m_i] }
      s[s_i] = m[1]; delete m
      if (s_i > 1) s[1] -= s[s_i] }
    a[a_i] = s[1]; delete s }

  for (a_i in a)
    res += a[a_i]
  return nm % 2 ? -res : res
}

function EvalCompExpr(left, right, comp) {
  return (comp == "=" && left == right) ||
         (comp == ">" && left > right) ||
         (comp == "<" && left < right)
}

function Max(a, b) {
  if (a > b) return a
  else if (a < b) return b
  else return a
}

function Min(a, b) {
  if (a > b) return b
  else if (a < b) return a
  else return a
}

function Indexed(expr, field) {
  return expr ~ "\\$" field
}

function TruncVal(val) {
  large_val = val > 999
  large_dec = val ~ /\.[0-9]{3,}/
  if (large_val && large_dec)
    val = int(val)
  return val
}<|MERGE_RESOLUTION|>--- conflicted
+++ resolved
@@ -32,11 +32,6 @@
     XA[i] = AggExpr(XAggs[i], 0)
     XAI[XA[i]] = i }
 
-<<<<<<< HEAD
-#  if (r && !c && !x)
-#    r_base = 1
-=======
->>>>>>> fed77ae9
   if (r || c || x)
     r_c_base = 1
   if (x)
@@ -63,28 +58,6 @@
   if (!fixed_nf) fixed_nf = NF
 }
 
-<<<<<<< HEAD
-r_base {
-  if (print_og) {
-    printf "%s", $0 OFS
-    if (NF < fixed_nf)
-      for (i = NF + 1; i < fixed_nf; i++)
-        printf "%s", OFS }
-
-  for (i = 1; i <= ra_count; i++) {
-    agg = RA[i]
-    if (!RAgg[agg, NR])
-      RAgg[agg, NR] = EvalExpr(GenRExpr(agg))
-    print_str = header && NR < 2 ? RAggs[i] : RAgg[agg, NR]
-    printf "%s", print_str
-    if (i < ra_count)
-      printf "%s", OFS }
-
-  print ""; next
-}
-
-=======
->>>>>>> fed77ae9
 r_c_base {
   _[NR] = $0
   RHeader[NR] = $1
@@ -106,22 +79,12 @@
 x && NR in XRs { # 3 arrs, one for row indices, one for col indices, one to tie back the keys from NR
   for (i in XA) {
     agg = XA[i]
-<<<<<<< HEAD
-    if ((NR i) in XCRs)
-    }
-=======
     if (NR i in XCRs) {
       todo = 1 }}
->>>>>>> fed77ae9
 }
 
 
 END {
-<<<<<<< HEAD
-  #if (r_base) exit
-
-=======
->>>>>>> fed77ae9
   totals = length(Totals)
 
   for (i = 1; i <= NR; i++) {
@@ -231,13 +194,8 @@
       val = $f
       gsub(/(\$|\(|\)|^[[:space:]]+|[[:space:]]+$)/, "", val)
       if (debug) print "GENREXPR: " expr val op
-<<<<<<< HEAD
-      if (val && val ~ /^-?[0-9]+\.?[0-9]*$/)
-        expr = expr val op }}
-=======
       if (val && val ~ /^-?[0-9]+\.?[0-9]*$/) {
         expr = expr TruncVal(val) op }}}
->>>>>>> fed77ae9
 
   return expr
 }
@@ -268,11 +226,7 @@
       if (val && val ~ /^-?[0-9]+\.?[0-9]*$/) {
         if (!CarryVec[f])
           CarryVec[f] = margin_op == "*" ? "1" : "0"
-<<<<<<< HEAD
-        carry = carry sep CarryVec[f] margin_op val }
-=======
         carry = carry sep CarryVec[f] margin_op TruncVal(val) }
->>>>>>> fed77ae9
       else {
         carry = carry sep CarryVec[f] }}
     if (debug) print "ADVCARRYVEC: " carry sep CarryVec[f] margin_op val }
