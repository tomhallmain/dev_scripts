--- conflicted
+++ resolved
@@ -210,16 +210,6 @@
   key = keybase _ keycount
 
   if (key in SK1) {
-<<<<<<< HEAD
-    while (key in SK1) {
-      sk1_keycount = SK1[key]
-      if (run_inner) {
-        record_count++
-        if (ind) printf "%s", record_count OFS
-        print GenInnerOutputString(S1[key, sk1_keycount], $0, K2, max_nf1, max_nf2, fs1) }
-      delete S1[key, sk1_keycount]
-      SK1[key]--
-=======
     SK2[key]++
     while (key _ SK2[key] in S1) {
       sk2_keycount = SK2[key]
@@ -228,7 +218,6 @@
         if (ind) printf "%s", record_count OFS
         print GenInnerOutputString(S1[key, sk2_keycount], $0, K2, max_nf1, max_nf2, fs1) }
       delete S1[key, sk2_keycount]
->>>>>>> fed77ae9
       keycount++
       key = keybase _ keycount }}
   else {
