--- conflicted
+++ resolved
@@ -26,9 +26,6 @@
 
 ## Usage and Selected Functions
 
-<<<<<<< HEAD
-The below functions are especially useful when working in the terminal, and can be applied to many general situations.
-=======
 Once installed, start a bash or zsh session and run `ds:commands` to see available commands, associated aliases and usage patterns.
 
 The below functions are especially useful when working in the terminal, and can be applied to many general situations.
@@ -53,7 +50,6 @@
 ```
 
 ### `ds:reo`
->>>>>>> 0d665081
 
 Select, reorder, slice data using inferred field separators. Supports expression evaluation, regex searches, exclusions, and/or logic, frame expressions, reversals, and more. Runs ds:fit on output if to a terminal.
 
@@ -99,133 +95,6 @@
 ❔     10068                              3                   1              2
 ```
 
-<<<<<<< HEAD
-    $ head -n5 tests/data/taxables.csv
-    "Index", "Item", "Cost", "Tax", "Total"
-    1, "Fruit of the Loom Girl's Socks",  7.97, 0.60,  8.57
-    2, "Rawlings Little League Baseball", 2.97, 0.22,  3.19
-    3, "Secret Antiperspirant",           1.29, 0.10,  1.39
-    4, "Deadpool DVD",                   14.96, 1.12, 16.08
-    $ head tests/data/Taxables.csv | ds:fit -v bufferchar="|" -v d=z
-    Index| Item                           | Cost| Tax| Total
-        1| Fruit of the Loom Girl's Socks |    7|   0|     8
-        2| Rawlings Little League Baseball|    2|   0|     3
-        3| Secret Antiperspirant          |    1|   0|     1
-        4| Deadpool DVD                   |   14|   1|    16
-
-`ds:reo`
-
-Select, reorder, slice data using inferred field separators. Supports expression evaluation, regex searches, exclusions, and/or logic, frame expressions, reversals, and more. Runs ds:fit on output if to a terminal.
-
-    $ head -n5 tests/data/company_funding_data.csv
-    permalink,company,numEmps,category,city,state,fundedDate,raisedAmt,raisedCurrency,round
-    lifelock,LifeLock,,web,Tempe,AZ,1-May-07,6850000,USD,b
-    lifelock,LifeLock,,web,Tempe,AZ,1-Oct-06,6000000,USD,a
-    lifelock,LifeLock,,web,Tempe,AZ,1-Jan-08,25000000,USD,c
-    mycityfaces,MyCityFaces,7,web,Scottsdale,AZ,1-Jan-08,50000,USD,seed
-    
-    $ wc -l tests/data/company_funding_data.csv
-    1460 tests/data/company_funding_data.csv
-    
-    $ ds:reo tests/data/company_funding_data.csv '1, >200000000' '[^c, [^r'
-    company   category  city       raisedAmt  raisedCurrency  round
-    Facebook  web       Palo Alto  300000000  USD             c
-    ZeniMax   web       Rockville  300000000  USD             a
-    
-    $ ds:reo tests/data/company_funding_data.csv '[lifelock' '[round,[funded'
-    b  1-May-07
-    a  1-Oct-06
-    c  1-Jan-08
-
-    $ ds:reo tests/data/company_funding_data.csv '~Jan-08 && NR<6, 3..1' '[company,~Jan-08'
-    LifeLock     1-Jan-08
-    MyCityFaces  1-Jan-08
-    LifeLock     1-Oct-06
-    LifeLock     1-May-07
-    company      fundedDate
-
-    $ head -n4 tests/data/emoji
-    Generating_code_base10 emoji init_awk_len len_simple_extract len_remaining
-    9193 ⏩ 3 1 2
-    Generating_code_base10 emoji init_awk_len len_simple_extract len_remaining
-    9194 ⏪ 3 1 2
-    
-    $ ds:reo tests/data/emoji '1, NR%2 && NR>80 && NR<90' '[emoji,others'
-    emoji  Generating_code_base10  init_awk_len  len_simple_extract  len_remaining
-    ❎     10062                              3                   1              2
-    🚧     unknown                            4                   1              3
-    ❓     10067                              3                   1              2
-    ❔     10068                              3                   1              2
-
-
-`ds:jn`
-
-Join on multi-key sets or perform full merges of data. Runs ds:fit on output if to a terminal.
-
-    $ for i in /tmp/jn_a /tmp/jn_b; do echo $i; cat $i; done
-    /tmp/jn_a
-    a b c d
-    1 2 3 4
-    /tmp/jn_b
-    a b c d
-    1 3 2 4
-    $ ds:jn /tmp/jn_a /tmp/jn_b inner 1,4
-    a  b  c  d  b  c
-    1  2  3  4  3  2
-    $ ds:jn /tmp/jn_a /tmp/jn_b right 1,2,3,4 1,3,2,4
-    a  c  b  d
-    1  2  3  4
-    $ ds:jn /tmp/jn_a /tmp/jn_b outer merge
-    a  b  c  d
-    1  3  2  4
-    1  2  3  4
-
-`ds:pvt`
-
-Pivot tabular data. Runs ds:fit if output is a terminal.
-
-    $ ds:pvt /tmp/jn_a 1,2 4 3
-    PIVOT     d  4
-        a  b  c
-        1  2     3
-
-`ds:agg`
-
-Aggregate number data by specific fields, or by full rows/columns. Note first row is ignored in calcs if header is set. Runs ds:fit on output if a terminal.
-
-    $ cat /tmp/agg_ex
-    a  1  -2  3.0  4
-    b  0  -3  4.0  1
-    c  3   6  2.5  4
-    $ ds:agg /tmp/agg_ex
-    a  1  -2  3.0  4   6.0
-    b     -3  4.0  1   2.0
-    c  3   6  2.5  4  15.5
-       4   1  9.5  9  23.5
-    $ ds:agg /tmp/agg_ex '*|all,$4*$3' '+|all,*|all'
-    a  1  -2  3.0  4    -24    -6
-    b     -3  4.0  1    -12   -12
-    c  3   6  2.5  4    180    15
-       4   1  9.5  9    144    -3
-       0   0  0.0  0  51840  1080
-
-`ds:fc`
-
-Get count data for unique lines or sets of fields. Runs ds:fit on output if to a terminal.
-
-    $ cat /tmp/fc_ex
-    a:1
-    a:2
-    a:1
-    b:1
-    $ ds:fc /tmp/fc_ex | cat
-    1 a:2
-    1 b:1
-    2 a:1
-    $ ds:fc /tmp/fc_ex 2
-    1  2
-    3  1
-=======
 ### `ds:jn`
 
 Join data on multi-key sets or perform full merges of data. Runs ds:fit on output if to a terminal.
@@ -251,26 +120,9 @@
 ```
 
 ### `ds:pvt`
->>>>>>> 0d665081
 
 Pivot tabular data. Runs ds:fit on output if to a terminal.
 
-<<<<<<< HEAD
-Split off new fields by a given field subseparator pattern.
-
-    $ ds:reo tests/data/testcrimedata.csv 1..5 1,2
-    cdatetime    address
-    1/1/06 0:00  3108 OCCIDENTAL DR
-    1/1/06 0:00  2082 EXPEDITION WAY
-    1/1/06 0:00  4 PALEN CT
-    1/1/06 0:00  22 BECKFORD CT
-    $ ds:reo tests/data/testcrimedata.csv 1..5 1..3 | ds:sbsp '\\/' "" -F, | ds:fit
-    cdatetime              address
-            1  1  06 0:00  3108 OCCIDENTAL DR
-            1  1  06 0:00  2082 EXPEDITION WAY
-            1  1  06 0:00  4 PALEN CT
-            1  1  06 0:00  22 BECKFORD CT
-=======
 ```bash
 $ ds:pvt /tmp/jn_a 1,2 4 3
 PIVOT     d  4
@@ -281,7 +133,6 @@
 ### `ds:agg`
 
 Aggregate number data by specific fields, or by full rows/columns. Note first row is ignored in calcs if header is set. Runs ds:fit on output if to a terminal.
->>>>>>> 0d665081
 
 ```bash
 $ cat /tmp/agg_ex
@@ -305,18 +156,6 @@
 
 Get count data for unique lines or sets of fields. Runs ds:fit on output if to a terminal.
 
-<<<<<<< HEAD
-    $ ds:test '(t|true)' true
-    $ ds:trace
-    Press enter to trace last command
-    +ds:trace:7> eval 'ds:test '\''(t|true)'\'' true'
-    +(eval):1> ds:test '(t|true)' true
-    +ds:test:1> ds:pipe_open
-    +ds:pipe_open:1> [ -p /dev/stdin ']'
-    +ds:test:2> [[ "$3" -regex-match t ]]
-    +ds:test:3> echo true
-    +ds:test:3> grep -Eq '(t|true)'
-=======
 ```bash
 $ cat /tmp/fc_ex
 a:1
@@ -350,7 +189,6 @@
         1  1  06 0:00  4 PALEN CT
         1  1  06 0:00  22 BECKFORD CT
 ```
->>>>>>> 0d665081
 
 ### `ds:trace`
 
@@ -375,19 +213,11 @@
 
 ![](https://github.com/tomhallmain/dev_scripts/blob/master/assets/gcv_ex.png?raw=true)
 
-<<<<<<< HEAD
-`git_recent` and `git_recent_all`
+### `ds:git_recent` and `ds:git_recent_all`
 
 View most recent commits for current repo or all repos in a colorful way.
 
 ![](https://github.com/tomhallmain/dev_scripts/blob/master/assets/gr_gra_ex.png?raw=true)
-=======
-### `ds:git_recent` and `ds:git_recent_all`
->>>>>>> 0d665081
-
-View most recent commits for current repo or all repos in a colorful way.
-
-![](https://github.com/tomhallmain/dev_scripts/blob/master/assets/gr_gra_ex.png?raw=true)
 
 ### `ds:git_refresh`
 
