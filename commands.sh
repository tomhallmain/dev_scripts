--- conflicted
+++ resolved
@@ -328,10 +328,7 @@
   git reset --soft HEAD~$extent
   git commit --edit -m"$(git log --format=%B --reverse HEAD..HEAD@{1})"
 }
-<<<<<<< HEAD
-=======
 alias ds:gsq="ds:git_squash"
->>>>>>> 0d665081
 
 ds:git_time_stat() { # Last local pull+change+commit times (alias ds:gts): cd repo; ds:gts
   ds:not_git && return 1
@@ -938,7 +935,7 @@
   ds:prefield "$file" "$fs" 1 > $prefield
   awk -v FS="$DS_SEP" -v OFS="$fs" -v min=${min:-1} -v c_counts=${flds:-0} -v invert=${inv:-0} \
     ${args[@]} -f "$DS_SCRIPT/power.awk" $prefield 2>/dev/null \
-    | ds:sortm 1 a n -v FS="$fs" | sed 's/
+    | ds:sortm 1 a n -v FS="$fs" | sed 's/ //' | ds:ttyf "$fs"
   ds:pipe_clean $file; rm $prefield
 }
